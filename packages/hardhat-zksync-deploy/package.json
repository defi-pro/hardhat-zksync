{
  "name": "@matterlabs/hardhat-zksync-deploy",
  "version": "0.1.3",
  "description": "Hardhat plugin to deploy smart contracts into the zkSync network",
  "repository": "github:matter-labs/hardhat-zksync",
  "homepage": "https://github.com/matter-labs/hardhat-zksync/tree/main/packages/hardhat-zksync-deploy",
  "author": "Matter Labs",
  "license": "MIT",
  "main": "dist/src/index.js",
  "types": "dist/src/index.d.ts",
  "keywords": [
    "ethereum",
    "smart-contracts",
    "hardhat",
    "hardhat-plugin",
    "zkSync"
  ],
  "scripts": {
    "lint": "yarn prettier --check && yarn eslint",
    "lint:fix": "yarn eslint --fix",
    "fmt": "yarn prettier --write",
    "eslint": "eslint 'src/**/*.ts' 'test/**/*.ts'",
    "prettier": "prettier 'src/**/*.ts' 'test/**/*.ts'",
    "test": "mocha test/tests.ts --exit",
    "build": "tsc --build .",
    "clean": "rimraf dist"
  },
  "files": [
    "dist/src/",
    "src/",
    "LICENSE",
    "README.md"
  ],
  "dependencies": {
    "glob": "^7.1.3"
  },
  "devDependencies": {
    "@types/chai": "^4.2.0",
    "@types/glob": "^7.1.1",
    "@types/mocha": "^9.1.0",
    "@types/node": "^17.0.19",
    "@typescript-eslint/eslint-plugin": "4.33.0",
    "@typescript-eslint/parser": "4.29.2",
    "chai": "^4.3.6",
    "eslint": "^7.29.0",
    "eslint-config-prettier": "8.4.0",
    "eslint-plugin-import": "2.25.4",
    "eslint-plugin-prettier": "4.0.0",
    "ethers": "~5.5.4",
    "hardhat": "^2.0.0",
<<<<<<< HEAD
    "mocha": "^9.2.1",
    "prettier": "2.3.2",
=======
    "mocha": "^7.1.2",
    "prettier": "2.5.1",
>>>>>>> d66f9965
    "rimraf": "^3.0.2",
    "ts-node": "^10.5.0",
    "typescript": "~4.5.5",
    "zksync-web3": "^0.3.3"
  },
  "peerDependencies": {
    "ethers": "~5.5.4",
    "hardhat": "^2.0.0",
    "zksync-web3": "^0.3.3"
  },
  "prettier": {
    "tabWidth": 4,
    "printWidth": 120,
    "parser": "typescript",
    "singleQuote": true,
    "bracketSpacing": true
  }
}<|MERGE_RESOLUTION|>--- conflicted
+++ resolved
@@ -48,13 +48,8 @@
     "eslint-plugin-prettier": "4.0.0",
     "ethers": "~5.5.4",
     "hardhat": "^2.0.0",
-<<<<<<< HEAD
     "mocha": "^9.2.1",
-    "prettier": "2.3.2",
-=======
-    "mocha": "^7.1.2",
     "prettier": "2.5.1",
->>>>>>> d66f9965
     "rimraf": "^3.0.2",
     "ts-node": "^10.5.0",
     "typescript": "~4.5.5",
